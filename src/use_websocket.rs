#![cfg_attr(feature = "ssr", allow(unused_variables, unused_imports, dead_code))]

use cfg_if::cfg_if;
use leptos::{leptos_dom::helpers::TimeoutHandle, *};
use std::cell::Cell;
use std::rc::Rc;
use std::time::Duration;

use crate::core::ConnectionReadyState;
use default_struct_builder::DefaultBuilder;
use js_sys::Array;
use wasm_bindgen::{prelude::*, JsCast, JsValue};
use web_sys::{BinaryType, CloseEvent, Event, MessageEvent, WebSocket};

/// Creating and managing a [Websocket](https://developer.mozilla.org/en-US/docs/Web/API/WebSocket) connection.
///
/// ## Demo
///
/// [Link to Demo](https://github.com/Synphonyte/leptos-use/tree/main/examples/use_websocket)
///
/// ## Usage
///
/// ```
/// # use leptos::*;
/// # use leptos_use::{use_websocket, UseWebsocketReturn};
/// # use leptos_use::core::ConnectionReadyState;
/// #
/// # #[component]
/// # fn Demo() -> impl IntoView {
/// let UseWebsocketReturn {
///     ready_state,
///     message,
///     message_bytes,
///     send,
///     send_bytes,
///     open,
///     close,
///     ..
/// } = use_websocket("wss://echo.websocket.events/");
///
/// let send_message = move |_| {
///     send("Hello, world!".to_string());
/// };
///
/// let send_byte_message = move |_| {
///     send_bytes(b"Hello, world!\r\n".to_vec());
/// };
///
/// let status = move || ready_state.get().to_string();
///
/// let connected = move || ready_state.get() == ConnectionReadyState::Open;
///
/// let open_connection = move |_| {
///     open();
/// };
///
/// let close_connection = move |_| {
///     close();
/// };
///
/// view! {
///     <div>
///         <p>"status: " {status}</p>
///
///         <button on:click=send_message disabled=move || !connected()>"Send"</button>
///         <button on:click=send_byte_message disabled=move || !connected()>"Send bytes"</button>
///         <button on:click=open_connection disabled=connected>"Open"</button>
///         <button on:click=close_connection disabled=move || !connected()>"Close"</button>
///
///         <p>"Receive message: " {format! {"{:?}", message}}</p>
///         <p>"Receive byte message: " {format! {"{:?}", message_bytes}}</p>
///     </div>
/// }
/// # }
/// ```
///
/// ## Server-Side Rendering
///
/// On the server the returned functions amount to noops.
pub fn use_websocket(
    url: &str,
) -> UseWebsocketReturn<
    impl Fn() + Clone + 'static,
    impl Fn() + Clone + 'static,
    impl Fn(String) + Clone + 'static,
    impl Fn(Vec<u8>) + Clone + 'static,
> {
    use_websocket_with_options(url, UseWebSocketOptions::default())
}

/// Version of [`use_websocket`] that takes `UseWebSocketOptions`. See [`use_websocket`] for how to use.
pub fn use_websocket_with_options(
    url: &str,
    options: UseWebSocketOptions,
) -> UseWebsocketReturn<
    impl Fn() + Clone + 'static,
    impl Fn() + Clone + 'static,
    impl Fn(String) + Clone + 'static,
    impl Fn(Vec<u8>) + Clone,
> {
    let url = url.to_string();

    let UseWebSocketOptions {
        on_open,
        on_message,
        on_message_bytes,
        on_error,
        on_close,
        reconnect_limit,
        reconnect_interval,
        immediate,
        protocols,
    } = options;

    let (ready_state, set_ready_state) = create_signal(ConnectionReadyState::Closed);
    let (message, set_message) = create_signal(None);
    let (message_bytes, set_message_bytes) = create_signal(None);
    let ws_ref: StoredValue<Option<WebSocket>> = store_value(None);

    let reconnect_timer_ref: StoredValue<Option<TimeoutHandle>> = store_value(None);

    let reconnect_times_ref: StoredValue<u64> = store_value(0);

    let unmounted = Rc::new(Cell::new(false));

    let connect_ref: StoredValue<Option<Rc<dyn Fn()>>> = store_value(None);

    cfg_if! { if #[cfg(not(feature = "ssr"))] {

        let reconnect_ref: StoredValue<Option<Rc<dyn Fn()>>> = store_value(None);
        reconnect_ref.set_value({
            let ws = ws_ref.get_value();
            Some(Rc::new(move || {
                if reconnect_times_ref.get_value() < reconnect_limit
                    && ws
                        .clone()
                        .map_or(false, |ws: WebSocket| ws.ready_state() != WebSocket::OPEN)
                {
                    reconnect_timer_ref.set_value(
                        set_timeout_with_handle(
                            move || {
                                if let Some(connect) = connect_ref.get_value() {
                                    connect();
                                    reconnect_times_ref.update_value(|current| *current += 1);
                                }
                            },
                            Duration::from_millis(reconnect_interval),
                        )
                        .ok(),
                    );
                }
            }))
        });

        connect_ref.set_value({
            let ws = ws_ref.get_value();
            let url = url;
<<<<<<< HEAD
=======
            let unmounted = Rc::clone(&unmounted);
>>>>>>> 84fd425f

            Some(Rc::new(move || {
                reconnect_timer_ref.set_value(None);

                if let Some(web_socket) = &ws {
                    let _ = web_socket.close();
                }

                let web_socket = {
                    protocols.as_ref().map_or_else(
                        || WebSocket::new(&url).unwrap_throw(),
                        |protocols| {
                            let array = protocols
                                .iter()
                                .map(|p| JsValue::from(p.clone()))
                                .collect::<Array>();
                            WebSocket::new_with_str_sequence(&url, &JsValue::from(&array))
                                .unwrap_throw()
                        },
                    )
                };
                web_socket.set_binary_type(BinaryType::Arraybuffer);
                set_ready_state.set(ConnectionReadyState::Connecting);

                // onopen handler
                {
<<<<<<< HEAD
                    let on_open = Rc::clone(&on_open);

                    let onopen_closure = Closure::wrap(Box::new(move |e: Event| {
                        if unmounted_ref.get_value() {
=======
                    let unmounted = Rc::clone(&unmounted);
                    let on_open = Rc::clone(&on_open);

                    let onopen_closure = Closure::wrap(Box::new(move |e: Event| {
                        if unmounted.get() {
>>>>>>> 84fd425f
                            return;
                        }

                        on_open(e);

                        set_ready_state.set(ConnectionReadyState::Open);
                    }) as Box<dyn FnMut(Event)>);
                    web_socket.set_onopen(Some(onopen_closure.as_ref().unchecked_ref()));
                    // Forget the closure to keep it alive
                    onopen_closure.forget();
                }

                // onmessage handler
                {
<<<<<<< HEAD
=======
                    let unmounted = Rc::clone(&unmounted);
>>>>>>> 84fd425f
                    let on_message = Rc::clone(&on_message);
                    let on_message_bytes = Rc::clone(&on_message_bytes);

                    let onmessage_closure = Closure::wrap(Box::new(move |e: MessageEvent| {
<<<<<<< HEAD
                        if unmounted_ref.get_value() {
=======
                        if unmounted.get() {
>>>>>>> 84fd425f
                            return;
                        }

                        e.data().dyn_into::<js_sys::ArrayBuffer>().map_or_else(
                            |_| {
                                e.data().dyn_into::<js_sys::JsString>().map_or_else(
                                    |_| {
                                        unreachable!("message event, received Unknown: {:?}", e.data());
                                    },
                                    |txt| {
                                        let txt = String::from(&txt);
                                        on_message(txt.clone());

                                        set_message.set(Some(txt));
                                    },
                                );
                            },
                            |array_buffer| {
                                let array = js_sys::Uint8Array::new(&array_buffer);
                                let array = array.to_vec();
                                on_message_bytes(array.clone());

                                set_message_bytes.set(Some(array));
                            },
                        );
                    })
                        as Box<dyn FnMut(MessageEvent)>);
                    web_socket.set_onmessage(Some(onmessage_closure.as_ref().unchecked_ref()));
                    onmessage_closure.forget();
                }

                // onerror handler
                {
<<<<<<< HEAD
                    let on_error = Rc::clone(&on_error);

                    let onerror_closure = Closure::wrap(Box::new(move |e: Event| {
                        if unmounted_ref.get_value() {
=======
                    let unmounted = Rc::clone(&unmounted);
                    let on_error = Rc::clone(&on_error);

                    let onerror_closure = Closure::wrap(Box::new(move |e: Event| {
                        if unmounted.get() {
>>>>>>> 84fd425f
                            return;
                        }

                        if let Some(reconnect) = &reconnect_ref.get_value() {
                            reconnect();
                        }

                        on_error(e);

                        set_ready_state.set(ConnectionReadyState::Closed);
                    }) as Box<dyn FnMut(Event)>);
                    web_socket.set_onerror(Some(onerror_closure.as_ref().unchecked_ref()));
                    onerror_closure.forget();
                }

                // onclose handler
                {
<<<<<<< HEAD
                    let on_close = Rc::clone(&on_close);

                    let onclose_closure = Closure::wrap(Box::new(move |e: CloseEvent| {
                        if unmounted_ref.get_value() {
=======
                    let unmounted = Rc::clone(&unmounted);
                    let on_close = Rc::clone(&on_close);

                    let onclose_closure = Closure::wrap(Box::new(move |e: CloseEvent| {
                        if unmounted.get() {
>>>>>>> 84fd425f
                            return;
                        }

                        if let Some(reconnect) = &reconnect_ref.get_value() {
                            reconnect();
                        }

                        on_close(e);

                        set_ready_state.set(ConnectionReadyState::Closed);
                    })
                        as Box<dyn FnMut(CloseEvent)>);
                    web_socket.set_onclose(Some(onclose_closure.as_ref().unchecked_ref()));
                    onclose_closure.forget();
                }

                ws_ref.set_value(Some(web_socket));
            }))
        });
    }}

    // Send text (String)
    let send = {
        Box::new(move |data: String| {
            if ready_state.get() == ConnectionReadyState::Open {
                if let Some(web_socket) = ws_ref.get_value() {
                    let _ = web_socket.send_with_str(&data);
                }
            }
        })
    };

    // Send bytes
    let send_bytes = move |data: Vec<u8>| {
        if ready_state.get() == ConnectionReadyState::Open {
            if let Some(web_socket) = ws_ref.get_value() {
                let _ = web_socket.send_with_u8_array(&data);
            }
        }
    };

    // Open connection
    let open = move || {
        reconnect_times_ref.set_value(0);
        if let Some(connect) = connect_ref.get_value() {
            connect();
        }
    };

    // Close connection
    let close = {
        reconnect_timer_ref.set_value(None);

        move || {
            reconnect_times_ref.set_value(reconnect_limit);
            if let Some(web_socket) = ws_ref.get_value() {
                let _ = web_socket.close();
            }
        }
    };

    // Open connection (not called if option `manual` is true)
    create_effect(move |_| {
        if immediate {
            open();
        }
    });

    // clean up (unmount)
    on_cleanup(move || {
        unmounted.set(true);
        close();
    });

    UseWebsocketReturn {
        ready_state: ready_state.into(),
        message: message.into(),
        message_bytes: message_bytes.into(),
        ws: ws_ref.get_value(),
        open,
        close,
        send,
        send_bytes,
    }
}

/// Options for [`use_websocket_with_options`].
#[derive(DefaultBuilder)]
pub struct UseWebSocketOptions {
    /// `WebSocket` connect callback.
    on_open: Rc<dyn Fn(Event)>,
    /// `WebSocket` message callback for text.
    on_message: Rc<dyn Fn(String)>,
    /// `WebSocket` message callback for binary.
    on_message_bytes: Rc<dyn Fn(Vec<u8>)>,
    /// `WebSocket` error callback.
    on_error: Rc<dyn Fn(Event)>,
    /// `WebSocket` close callback.
    on_close: Rc<dyn Fn(CloseEvent)>,
    /// Retry times. Defaults to 3.
    reconnect_limit: u64,
    /// Retry interval in ms. Defaults to 3000.
    reconnect_interval: u64,
    /// If `true` the `WebSocket` connection will immediately be opened when calling this function.
    /// If `false` you have to manually call the `open` function.
    /// Defaults to `true`.
    immediate: bool,
    /// Sub protocols
    protocols: Option<Vec<String>>,
}

impl Default for UseWebSocketOptions {
    fn default() -> Self {
        Self {
            on_open: Rc::new(|_| {}),
            on_message: Rc::new(|_| {}),
            on_message_bytes: Rc::new(|_| {}),
            on_error: Rc::new(|_| {}),
            on_close: Rc::new(|_| {}),
            reconnect_limit: 3,
            reconnect_interval: 3000,
            immediate: true,
            protocols: Default::default(),
        }
    }
}

/// Return type of [`use_websocket`].
#[derive(Clone)]
pub struct UseWebsocketReturn<OpenFn, CloseFn, SendFn, SendBytesFn>
where
    OpenFn: Fn() + Clone + 'static,
    CloseFn: Fn() + Clone + 'static,
    SendFn: Fn(String) + Clone + 'static,
    SendBytesFn: Fn(Vec<u8>) + Clone + 'static,
{
    /// The current state of the `WebSocket` connection.
    pub ready_state: Signal<ConnectionReadyState>,
    /// Latest text message received from `WebSocket`.
    pub message: Signal<Option<String>>,
    /// Latest binary message received from `WebSocket`.
    pub message_bytes: Signal<Option<Vec<u8>>>,
    /// The `WebSocket` instance.
    pub ws: Option<WebSocket>,
    /// Opens the `WebSocket` connection
    pub open: OpenFn,
    /// Closes the `WebSocket` connection
    pub close: CloseFn,
    /// Sends `text` (string) based data
    pub send: SendFn,
    /// Sends binary data
    pub send_bytes: SendBytesFn,
}<|MERGE_RESOLUTION|>--- conflicted
+++ resolved
@@ -155,10 +155,7 @@
         connect_ref.set_value({
             let ws = ws_ref.get_value();
             let url = url;
-<<<<<<< HEAD
-=======
             let unmounted = Rc::clone(&unmounted);
->>>>>>> 84fd425f
 
             Some(Rc::new(move || {
                 reconnect_timer_ref.set_value(None);
@@ -185,18 +182,11 @@
 
                 // onopen handler
                 {
-<<<<<<< HEAD
-                    let on_open = Rc::clone(&on_open);
-
-                    let onopen_closure = Closure::wrap(Box::new(move |e: Event| {
-                        if unmounted_ref.get_value() {
-=======
                     let unmounted = Rc::clone(&unmounted);
                     let on_open = Rc::clone(&on_open);
 
                     let onopen_closure = Closure::wrap(Box::new(move |e: Event| {
                         if unmounted.get() {
->>>>>>> 84fd425f
                             return;
                         }
 
@@ -211,19 +201,12 @@
 
                 // onmessage handler
                 {
-<<<<<<< HEAD
-=======
                     let unmounted = Rc::clone(&unmounted);
->>>>>>> 84fd425f
                     let on_message = Rc::clone(&on_message);
                     let on_message_bytes = Rc::clone(&on_message_bytes);
 
                     let onmessage_closure = Closure::wrap(Box::new(move |e: MessageEvent| {
-<<<<<<< HEAD
-                        if unmounted_ref.get_value() {
-=======
                         if unmounted.get() {
->>>>>>> 84fd425f
                             return;
                         }
 
@@ -257,18 +240,11 @@
 
                 // onerror handler
                 {
-<<<<<<< HEAD
-                    let on_error = Rc::clone(&on_error);
-
-                    let onerror_closure = Closure::wrap(Box::new(move |e: Event| {
-                        if unmounted_ref.get_value() {
-=======
                     let unmounted = Rc::clone(&unmounted);
                     let on_error = Rc::clone(&on_error);
 
                     let onerror_closure = Closure::wrap(Box::new(move |e: Event| {
                         if unmounted.get() {
->>>>>>> 84fd425f
                             return;
                         }
 
@@ -286,18 +262,11 @@
 
                 // onclose handler
                 {
-<<<<<<< HEAD
-                    let on_close = Rc::clone(&on_close);
-
-                    let onclose_closure = Closure::wrap(Box::new(move |e: CloseEvent| {
-                        if unmounted_ref.get_value() {
-=======
                     let unmounted = Rc::clone(&unmounted);
                     let on_close = Rc::clone(&on_close);
 
                     let onclose_closure = Closure::wrap(Box::new(move |e: CloseEvent| {
                         if unmounted.get() {
->>>>>>> 84fd425f
                             return;
                         }
 
