--- conflicted
+++ resolved
@@ -26,12 +26,8 @@
 prost = { version = "0.12", optional = true }
 serde = { version = "1", optional = true }
 serde_json = { version = "1", optional = true }
-<<<<<<< HEAD
 thiserror = "1.0"
-wasm-bindgen = "0.2"
-=======
 wasm-bindgen = "0.2.87"
->>>>>>> 1a9c98c3
 wasm-bindgen-futures = "0.4"
 
 [dependencies.web-sys]
@@ -105,10 +101,4 @@
 ssr = []
 
 [package.metadata.docs.rs]
-<<<<<<< HEAD
-all-features = true
-rustdoc-args = ["--cfg=web_sys_unstable_apis"]
-rustc-args = ["--cfg=web_sys_unstable_apis"]
-=======
-all-features = true
->>>>>>> 1a9c98c3
+all-features = true